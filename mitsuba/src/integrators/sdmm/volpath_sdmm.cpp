/*
    This file is part of Mitsuba, a physically based rendering system.

    Copyright (c) 2007-2014 by Wenzel Jakob and others.

    Mitsuba is free software; you can redistribute it and/or modify
    it under the terms of the GNU General Public License Version 3
    as published by the Free Software Foundation.

    Mitsuba is distributed in the hope that it will be useful,
    but WITHOUT ANY WARRANTY; without even the implied warranty of
    MERCHANTABILITY or FITNESS FOR A PARTICULAR PURPOSE. See the
    GNU General Public License for more details.

    You should have received a copy of the GNU General Public License
    along with this program. If not, see <http://www.gnu.org/licenses/>.
*/

#include <fstream>
#include <memory>

#include <nlohmann/json.hpp>

#include <mitsuba/render/scene.h>
#include <mitsuba/core/statistics.h>
#include <mitsuba/core/plugin.h>
#include <mitsuba/bidir/util.h>
#include <mitsuba/bidir/path.h>
#include <mitsuba/bidir/edge.h>
#include "../../subsurface/bluenoise.h"

#include <tev/ThreadPool.h>
#include "sdmm_config.h"
#include "sdmm_proc.h"
#include "mesh.h"

using json = nlohmann::json;

MTS_NAMESPACE_BEGIN

static StatsCounter avgPathLength("SDMM volumetric path tracer", "Average path length", EAverage);
static StatsCounter avgInvalidSamples("SDMM path tracer", "Average proportion of discarded samples.", EAverage);

class SDMMVolumetricPathTracer : public Integrator {
    using Scalar = typename SDMMProcess::Scalar;

    using SDMMContext = typename SDMMProcess::SDMMContext;
    using Accelerator = typename SDMMProcess::Accelerator;
    using AcceleratorNode = typename Accelerator::Node;
    using AcceleratorPoint = typename Accelerator::Point;

public:
    SDMMVolumetricPathTracer(const Properties &props) : Integrator(props) {
        /* Load the parameters / defaults */
        m_config.strictNormals = props.getBoolean("strictNormals", true);
        m_config.maxDepth = props.getInteger("maxDepth", -1);
        m_config.rrDepth = props.getInteger("rrDepth", 5);
        m_config.blockSize = props.getInteger("blockSize", -1);

        m_config.samplesPerIteration = props.getInteger("samplesPerIteration", 8);
        m_config.sampleProduct = props.getBoolean("sampleProduct", false);
        m_config.bsdfOnly = props.getBoolean("bsdfOnly", false);
        m_config.savedSamplesPerPath = props.getInteger("savedSamplesPerPath", 8);

        m_config.flushDenormals = props.getBoolean("flushDenormals", true);
        m_config.optimizeAsync = props.getBoolean("optimizeAsync", true);
        // TODO: make a SDMMFactory for different configurations:
        //       24 components
        //       16 components
        //       Directional
        //       OffsetDirectional

        // m_config.sampleDirect = props.getBoolean("sampleDirect", true);
        // m_config.alpha = props.getFloat("alpha", 0.5f);
        // m_config.correctSpatialDensity = props.getBoolean("correctSpatialDensity", true);

        m_config.dump();

        if (m_config.rrDepth <= 0)
            Log(EError, "'rrDepth' must be set to a value greater than zero!");

        if (m_config.maxDepth <= 0 && m_config.maxDepth != -1)
            Log(EError, "'maxDepth' must be set to -1 (infinite) or a value greater than zero!");

        if (m_config.maxDepth != m_config.rrDepth)
            Log(EError, "'maxDepth' must match 'rrDepth' for the SDMM integrator!");

        spdlog::info("Max packet size={}", enoki::max_packet_size);
        if(m_config.flushDenormals) {
            enoki::set_flush_denormals(true);
        }
    }

    /// Unserialize from a binary data stream
    SDMMVolumetricPathTracer(Stream *stream, InstanceManager *manager)
    : Integrator(stream, manager) {
        m_config = SDMMConfiguration(stream);
    }

    void serialize(Stream *stream, InstanceManager *manager) const  override{
        Integrator::serialize(stream, manager);
        m_config.serialize(stream);
    }

    bool preprocess(const Scene *scene, RenderQueue *queue,
            const RenderJob *job, int sceneResID, int sensorResID,
            int samplerResID) override {
        Integrator::preprocess(scene, queue, job, sceneResID,
                sensorResID, samplerResID);

        if (scene->getSubsurfaceIntegrators().size() > 0)
            Log(EError, "Subsurface integrators are not supported "
                "by the SDMM path tracer!");

        return true;
    }

    void cancel() override {
        Scheduler::getInstance()->cancel(m_process);
    }

    void saveCheckpoint(const fs::path& experimentPath, int iteration) {
        fs::path checkpointsDir = experimentPath / "checkpoints";
        if(!fs::is_directory(checkpointsDir) || !fs::exists(checkpointsDir)) {
            fs::create_directories(checkpointsDir);
        }
        fs::path distributionPath = checkpointsDir / fs::path(
            formatString("model_%05i.asdmm", iteration)
        );
        sdmm::save_json(m_accelerator, distributionPath.string());
    }

    void initializeSDMMContext(SDMMProcess::SDMMContext* context, Scalar maxDiagonal) {
        constexpr static int n_spatial_components = SDMMProcess::NComponents / 8;
        float spatial_distance = 3 * maxDiagonal / n_spatial_components;
        sdmm::initialize(context->sdmm, context->em, context->training_data, context->rng, n_spatial_components, spatial_distance);
        enoki::set_slices(context->conditioner, enoki::slices(context->sdmm));
        // sdmm::prepare(context->conditioner, context->sdmm);
    }

    bool canBeOptimized(const AcceleratorNode& node) {
        const auto& context = node.value;
        return (
            node.is_leaf &&
            context != nullptr &&
            context->data.size >= 16
        );
    }

    struct TreeStats {
        int samples_count = 0;
        int leaf_nodes_count = 0;
        int active_nodes_count = 0;
        int max_depth = 0;
        int optimized_nodes_count = 0;
    };

    TreeStats compute_tree_stats() {
        auto& nodes = m_accelerator->data();
        TreeStats tree_stats;
        for(size_t context_i = 0; context_i < nodes.size(); ++context_i) {
            if(nodes[context_i].is_leaf) {
                ++tree_stats.leaf_nodes_count;
                if(nodes[context_i].value != nullptr) {
                    ++tree_stats.active_nodes_count;
                }
                tree_stats.samples_count += nodes[context_i].value->data.size;
                if(tree_stats.max_depth < nodes[context_i].depth) {
                    tree_stats.max_depth = nodes[context_i].depth;
                }
            }
            if(canBeOptimized(nodes[context_i])) {
                ++tree_stats.optimized_nodes_count;
            }
        }
        return tree_stats;
    }

    TreeStats optimize_async_run() {
        spdlog::info("Splitting samples.");
        m_accelerator->split(m_splitThreshold);

        auto& nodes = m_accelerator->data();
        m_node_idcs.reserve(nodes.size());
        m_node_idcs.clear();

        TreeStats tree_stats;
        for(size_t context_i = 0; context_i < nodes.size(); ++context_i) {
            if(nodes[context_i].is_leaf) {
                ++tree_stats.leaf_nodes_count;
                if(nodes[context_i].value != nullptr) {
                    ++tree_stats.active_nodes_count;
                }
                tree_stats.samples_count += nodes[context_i].value->data.size;
                if(tree_stats.max_depth < nodes[context_i].depth) {
                    tree_stats.max_depth = nodes[context_i].depth;
                }
            }
            if(!canBeOptimized(nodes[context_i])) {
                continue;
            }
            m_node_idcs.push_back(context_i);
        }
        tree_stats.optimized_nodes_count = m_node_idcs.size();

        if(m_node_idcs.size() == 0) {
            return tree_stats;
        } else {
            optimization_running = true;
        }

        m_thread_pool->parallelFor(0, (int) m_node_idcs.size(), [&nodes, this](int i){
            size_t context_i = m_node_idcs[(size_t) i];
            auto& context = nodes[context_i].value;
            std::swap(context->data, context->training_data);
        });

        m_thread_pool->parallelForNoWait(0, (int) m_node_idcs.size(), [&nodes, this](int i){
            size_t context_i = m_node_idcs[(size_t) i];
            auto& context = nodes[context_i].value;
            if(enoki::slices(context->sdmm) == 0) {
                initializeSDMMContext(context.get(), enoki::hmax(nodes[context_i].aabb.diagonal()));
            }
            sdmm::em_step(context->sdmm, context->em, context->training_data);
            context->training_data.clear();
            context->update_ready = true;
        });
        return tree_stats;
    }

    void optimize_async_wait_and_update() {
        m_thread_pool->waitUntilFinished();
        optimization_running = false;

        auto& nodes = m_accelerator->data();
        m_thread_pool->parallelFor(0, (int) m_node_idcs.size(), [&nodes, this](int i){
            size_t context_i = m_node_idcs[(size_t) i];
            auto& context = nodes[context_i].value;
            if(context->update_ready) {
                enoki::set_slices(context->conditioner, enoki::slices(context->sdmm));
                sdmm::prepare(context->conditioner, context->sdmm);
                context->update_ready = false;
                context->initialized = true;
            }
        });
    }

    void optimize() {
        spdlog::info("Splitting samples.");
        m_accelerator->split(m_splitThreshold);

        auto& nodes = m_accelerator->data();
        m_node_idcs.reserve(nodes.size());
        m_node_idcs.clear();
        int total_n_samples = 0;
        int max_depth = 0;
        for(size_t context_i = 0; context_i < nodes.size(); ++context_i) {
            if(nodes[context_i].is_leaf) {
                total_n_samples += nodes[context_i].value->data.size;
                if(max_depth < nodes[context_i].depth) {
                    max_depth = nodes[context_i].depth;
                }
            }
            if(!canBeOptimized(nodes[context_i])) {
                continue;
            }
            m_node_idcs.push_back(context_i);
        }

        std::cerr << "Total number of samples: " << total_n_samples << ".\n";
        std::cerr << "Maximum node depth: " << max_depth << ".\n";
        std::cerr << "Optimizing guiding distribution: " << m_node_idcs.size() << " distributions in tree.\n";

        m_thread_pool->parallelFor(0, (int) m_node_idcs.size(), [&nodes, this](int i){
            size_t context_i = m_node_idcs[(size_t) i];
            auto& context = nodes[context_i].value;
            std::swap(context->data, context->training_data);
            if(enoki::slices(context->sdmm) == 0) {
                initializeSDMMContext(context.get(), enoki::hmax(nodes[context_i].aabb.diagonal()));
            }
            sdmm::em_step(context->sdmm, context->em, context->training_data);
            enoki::set_slices(context->conditioner, enoki::slices(context->sdmm));
            sdmm::prepare(context->conditioner, context->sdmm);
            context->training_data.clear();
            context->data.clear();
            context->initialized = true;
        });
    }

    template<typename AABB>
    void getAABB(
        AABB& aabb,
        const Point& aabb_min,
        const Point& aabb_max,
        Scalar spatialNormalization
    ) {
        using PointAABB = typename AABB::Point;
        PointAABB epsilon = enoki::full<PointAABB>(1e-5f);
        aabb.min = enoki::zero<PointAABB>();
        aabb.max = PointAABB(
            aabb_max[0] - aabb_min[0],
            aabb_max[1] - aabb_min[1],
            aabb_max[2] - aabb_min[2]
        );
        aabb.max /= spatialNormalization;
        aabb.min -= epsilon;
        aabb.max += epsilon;
    }

    bool render(
        Scene *scene,
        RenderQueue *queue,
        const RenderJob *job,
        int sceneResID,
        int sensorResID,
        int samplerResID
    ) override {
<<<<<<< HEAD
        spdlog::info("Max packet size={}", enoki::max_packet_size);
	    // enoki::set_flush_denormals(true);
=======
>>>>>>> 2fde2dff
        m_scene = scene;
        ref<Scheduler> scheduler = Scheduler::getInstance();
        ref<Sensor> sensor = scene->getSensor();
        const Film *film = sensor->getFilm();
        size_t sampleCount = scene->getSampler()->getSampleCount();
        size_t nCores = scheduler->getCoreCount();

        m_thread_pool = std::make_unique<tev::ThreadPool>((int) nCores);

        Log(EInfo, "Starting render job (%ix%i, " SIZE_T_FMT " samples, " SIZE_T_FMT
            " %s, " SSE_STR ") ..", film->getCropSize().x, film->getCropSize().y,
            sampleCount, nCores, nCores == 1 ? "core" : "cores");

        m_config.imageSize = film->getCropSize();
        m_config.blockSize = scene->getBlockSize();
        m_config.sampleCount = sampleCount;
        if(sampleCount % m_config.samplesPerIteration != 0) {
            Log(EWarn,
                "sampleCount % m_config.samplesPerIteration "
                "(" SIZE_T_FMT " % " SIZE_T_FMT ") != 0\n",
                sampleCount,
                m_config.samplesPerIteration
            );
        }
        m_config.dump();

        fs::path destinationFile = scene->getDestinationFile();

        const int nPixels = m_config.imageSize.x * m_config.imageSize.y;
        m_maxSamplesSize = 2000000;
            // nPixels * m_config.samplesPerIteration * m_config.savedSamplesPerPath;
    std::cerr << "Maximum number of samples possible: " << m_maxSamplesSize << "\n";

        const auto scene_aabb = m_scene->getAABBWithoutCamera();
        const auto aabb_min = scene_aabb.min;
        const auto aabb_max = scene_aabb.max;
        const auto aabb_extents = scene_aabb.getExtents();
        Float spatialNormalization = std::max(
            aabb_extents[0], std::max(aabb_extents[1], aabb_extents[2])
        );
        json scene_norm;
        scene_norm["scene_min"] = {
            aabb_min[0], aabb_min[1], aabb_min[2]
        };
        scene_norm["spatial_norm"] = spatialNormalization;
        std::ofstream sceneNormFile(
            (destinationFile.parent_path() / "scene_norm.json").string()
        );
        sceneNormFile << std::setw(4) << scene_norm << std::endl;

        typename Accelerator::AABB aabb;
        getAABB(aabb, aabb_min, aabb_max, spatialNormalization);
        m_accelerator = std::make_unique<Accelerator>(
            aabb, std::make_unique<SDMMContext>(m_maxSamplesSize)
        );
<<<<<<< HEAD
	    std::cerr << "Splitting to depth...\n";
        m_accelerator->split_to_depth(3);
	    std::cerr << "Done splitting to depth.\n";

        bool success = true;
=======
        std::cerr << "Splitting to depth...\n";
        m_accelerator->split_to_depth(3);
        std::cerr << "Done splitting to depth.\n";
>>>>>>> 2fde2dff

        // dumpScene(destinationFile.parent_path() / "scene.vio");

        Float totalElapsedSeconds = 0.f;
        auto stats = json::array();
        int iteration = 0;
        bool success = true;
        for(
            int samplesRendered = 0;
            samplesRendered < sampleCount;
            samplesRendered += m_config.samplesPerIteration
        ) {
            m_still_training = !m_config.bsdfOnly && samplesRendered < m_config.sampleCount / 3;

            // if(!m_still_training) {
            //     m_config.samplesPerIteration = sampleCount - samplesRendered;
            // }

            std::cerr <<
                "Render iteration " + std::to_string(iteration) + ".\n";

            ref<SDMMProcess> process = new SDMMProcess(
                job,
                queue,
                m_config,
                m_accelerator.get(),
                iteration,
                m_still_training
            );
            m_process = process;

            process->bindResource("scene", sceneResID);
            process->bindResource("sensor", sensorResID);
            process->bindResource("sampler", samplerResID);

            ref<Timer> timer = new Timer();
            scheduler->schedule(process);
            scheduler->wait(process);

            m_process = NULL;
            process->develop();

            success = success && (process->getReturnStatus() == ParallelProcess::ESuccess);
            if(!success) {
                break;
            }

            TreeStats tree_stats;
            if(m_config.optimizeAsync) {
                if(optimization_running) {
                    optimize_async_wait_and_update();
                }
                if(m_still_training) {
                    tree_stats = optimize_async_run();
                } else {
                    tree_stats = compute_tree_stats();
                }
            } else {
                if(m_still_training) {
                    optimize();
                }
            }

            auto workResult = process->getResult();

            Float elapsedSeconds = timer->getSeconds();
            totalElapsedSeconds += elapsedSeconds;
            Float meanPathLength = workResult->averagePathLength / (float) workResult->pathCount;

            stats.push_back({
                {"iteration", iteration},
                {"elapsed_seconds", elapsedSeconds},
                {"total_elapsed_seconds", totalElapsedSeconds},
                {"mean_path_length", meanPathLength},
                {"spp", m_config.samplesPerIteration},
                {"total_spp", samplesRendered + m_config.samplesPerIteration},

                {"samples_count", tree_stats.samples_count},
                {"leaf_nodes_count", tree_stats.leaf_nodes_count},
                {"max_depth", tree_stats.max_depth},
                {"optimized_nodes_count", tree_stats.optimized_nodes_count},
                {"active_nodes_count", tree_stats.active_nodes_count}
            });

            workResult->dumpIndividual(
                m_config.samplesPerIteration,
                iteration,
                destinationFile.parent_path(),
                timer->lap()
            );
            ++iteration;
        }

        std::ofstream statsOutFile(
            (destinationFile.parent_path() / "stats.json").string()
        );
        statsOutFile << std::setw(4) << stats << std::endl;
        saveCheckpoint(destinationFile.parent_path(), iteration);

        return success;
    }

    void dumpScene(const fs::path& path) {
        std::cerr << "Dumping scene description to " << path.string() << endl;

        auto& sceneShapes = m_scene->getShapes();
        std::vector<Shape*> shapes;
        for (size_t i = 0; i < sceneShapes.size(); ++i) {
            Shape* shape = sceneShapes[i].get();
            if (!shape || !shape->getBSDF()) {
                continue;
            }

            auto bsdfType = shape->getBSDF()->getType();
            if ((bsdfType & BSDF::EDiffuseReflection) || (bsdfType & BSDF::EGlossyReflection)) {
                shapes.push_back(shape);
            }
        }

        for (size_t i = 0; i < shapes.size(); ++i) {
            Shape* s = shapes[i];
            if (s->isCompound()) {
                int j = 0;
                Shape* child = s->getElement(j);
                while (child != nullptr) {
                    shapes.emplace_back(child);
                    child = s->getElement(++j);
                }
            }
        }

        std::vector<ref<TriMesh>> meshes;
        for (Shape* s : shapes) {
            if (s->isCompound()) {
                continue;
            }
            ref<TriMesh> mesh = s->createTriMesh();
            if (mesh) {
                meshes.emplace_back(mesh);
            }
        }

        // blob << (float) m_fieldOfView;

        // for (int i = 0; i < 4; ++i) {
        //     for (int j = 0; j < 4; ++j) {
        //         blob << (float) m_cameraMatrix(i, j);
        //     }
        // }

        // blob << (float) m_sceneAabb.min[0];
        // blob << (float) m_sceneAabb.min[1];
        // blob << (float) m_sceneAabb.min[2];

        // blob << (float) m_spatialNormalization;

        bool allMeshesHaveNormals = true;
        for (auto& mesh : meshes) {
            allMeshesHaveNormals = allMeshesHaveNormals && mesh->hasVertexNormals();
        }
        std::cerr << "All meshes have normals: " << allMeshesHaveNormals << ".\n";
        assert(allMeshesHaveNormals);

        vio::Scene vio_scene;
        for (auto& mesh : meshes) {
            SAssert(mesh->hasVertexNormals());

            auto vio_mesh = std::make_shared<vio::Mesh>();
            // std::cerr << "Added mesh!\n";

            size_t triangleCount = mesh->getTriangleCount();
            // std::cerr << "triangleCount=" << triangleCount << "!.\n";
            vio_mesh->indices().resize(3, triangleCount);
            // std::cerr << "Resized indices!\n";

            size_t vertexCount = mesh->getVertexCount();
            vio_mesh->positions().resize(3, vertexCount);
            vio_mesh->normals().resize(3, vertexCount);
            // std::cerr << "Resized positions and normals!\n";

            // Indices
            const Triangle* triangles = mesh->getTriangles();
            for (size_t i = 0; i < triangleCount; ++i) {
                vio_mesh->indices().col(i) <<
                    triangles[i].idx[0],
                    triangles[i].idx[1],
                    triangles[i].idx[2];
            }
            std::cerr << "Added indices!.\n";

            // Vertices and normals
            const Point* vertices = mesh->getVertexPositions();
            const Normal* normals = mesh->getVertexNormals();

            for (size_t i = 0; i < vertexCount; ++i) {
                vio_mesh->positions().col(i) <<
                    vertices[i].x, vertices[i].y, vertices[i].z;
                vio_mesh->normals().col(i) <<
                    normals[i].x, normals[i].y, normals[i].z;
            }
            // std::cerr << "Added positions and normals!\n";
            vio_scene.meshes().push_back(vio_mesh);
        }

        vio_scene.save(path.string());
    }

    MTS_DECLARE_CLASS()
private:
    ref<ParallelProcess> m_process;
    SDMMConfiguration m_config;

    uint32_t m_maxSamplesSize;
    bool m_still_training = false;
    std::vector<size_t> m_node_idcs;
    bool optimization_running = false;
    int m_splitThreshold = 16000;

    Scene* m_scene;
    std::unique_ptr<Accelerator> m_accelerator;
    std::unique_ptr<tev::ThreadPool> m_thread_pool;
};

MTS_IMPLEMENT_CLASS_S(SDMMVolumetricPathTracer, false, MonteCarloIntegrator)
MTS_EXPORT_PLUGIN(SDMMVolumetricPathTracer, "SDMM volumetric path tracer");
MTS_NAMESPACE_END<|MERGE_RESOLUTION|>--- conflicted
+++ resolved
@@ -315,11 +315,6 @@
         int sensorResID,
         int samplerResID
     ) override {
-<<<<<<< HEAD
-        spdlog::info("Max packet size={}", enoki::max_packet_size);
-	    // enoki::set_flush_denormals(true);
-=======
->>>>>>> 2fde2dff
         m_scene = scene;
         ref<Scheduler> scheduler = Scheduler::getInstance();
         ref<Sensor> sensor = scene->getSensor();
@@ -375,17 +370,9 @@
         m_accelerator = std::make_unique<Accelerator>(
             aabb, std::make_unique<SDMMContext>(m_maxSamplesSize)
         );
-<<<<<<< HEAD
-	    std::cerr << "Splitting to depth...\n";
-        m_accelerator->split_to_depth(3);
-	    std::cerr << "Done splitting to depth.\n";
-
-        bool success = true;
-=======
         std::cerr << "Splitting to depth...\n";
         m_accelerator->split_to_depth(3);
         std::cerr << "Done splitting to depth.\n";
->>>>>>> 2fde2dff
 
         // dumpScene(destinationFile.parent_path() / "scene.vio");
 
